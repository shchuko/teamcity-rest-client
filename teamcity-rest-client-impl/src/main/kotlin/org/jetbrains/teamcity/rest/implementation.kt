--- conflicted
+++ resolved
@@ -77,17 +77,13 @@
 
     override fun builds(): BuildLocator = BuildLocatorImpl(service, serverUrl)
 
-<<<<<<< HEAD
     override fun queuedBuilds(projectId: ProjectId?): List<QueuedBuild> {
-        return service.queuedBuilds(if (projectId==null) null else "project:${projectId.stringId}").build.map { 
+        return service.queuedBuilds(if (projectId==null) null else "project:${projectId.stringId}").build.map {
             QueuedBuildImpl(it, service)
         }
     }
 
-    override fun build(id: BuildId): Build = BuildImpl(service.build(id.stringId), true, service)
-=======
     override fun build(id: BuildId): Build = BuildImpl(service.build(id.stringId), true, service, serverUrl)
->>>>>>> e2bd7bac
 
     override fun build(buildType: BuildConfigurationId, number: String): Build?
             = BuildLocatorImpl(service, serverUrl).fromConfiguration(buildType).withNumber(number).latest()
