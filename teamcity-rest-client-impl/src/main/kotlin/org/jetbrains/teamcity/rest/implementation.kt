@file:Suppress("RemoveRedundantBackticks")

package org.jetbrains.teamcity.rest

import com.jakewharton.retrofit.Ok3Client
import okhttp3.Interceptor
import okhttp3.OkHttpClient
import okhttp3.Response
import org.apache.commons.codec.binary.Base64
import org.slf4j.LoggerFactory
import retrofit.RestAdapter
import retrofit.mime.TypedString
import java.io.*
import java.net.URLEncoder
import java.net.HttpURLConnection
import java.text.SimpleDateFormat
import java.util.*
<<<<<<< HEAD
import java.util.concurrent.TimeUnit
import javax.xml.stream.XMLOutputFactory
import javax.xml.stream.XMLStreamWriter
=======
import java.util.concurrent.TimeUnit.SECONDS
>>>>>>> aecda404

private val LOG = LoggerFactory.getLogger("teamcity-rest-client")

private val teamCityServiceDateFormat =
        object : ThreadLocal<SimpleDateFormat>() {
            override fun initialValue(): SimpleDateFormat? = SimpleDateFormat("yyyyMMdd'T'HHmmssZ", Locale.ENGLISH)
        }

internal fun createGuestAuthInstance(serverUrl: String): TeamCityInstanceImpl {
    return TeamCityInstanceImpl(serverUrl.trimEnd('/'), "guestAuth", null, false)
}

internal fun createHttpAuthInstance(serverUrl: String, username: String, password: String): TeamCityInstanceImpl {
    val authorization = Base64.encodeBase64String("$username:$password".toByteArray())
    return TeamCityInstanceImpl(serverUrl.trimEnd('/'), "httpAuth", authorization, false)
}

private class RetryInterceptor : Interceptor {
    private fun Response.retryRequired(): Boolean {
        val code = code()
        if (code < 400) return false

        // Do not retry non-GET methods, their result may be not idempotent
        if (request().method() != "GET") return false

        return  code == HttpURLConnection.HTTP_CLIENT_TIMEOUT ||
                code == HttpURLConnection.HTTP_INTERNAL_ERROR ||
                code == HttpURLConnection.HTTP_BAD_GATEWAY ||
                code == HttpURLConnection.HTTP_UNAVAILABLE ||
                code == HttpURLConnection.HTTP_GATEWAY_TIMEOUT
    }

    override fun intercept(chain: Interceptor.Chain): Response {
        val request = chain.request()
        var response = chain.proceed(request)

        var tryCount = 0
        while (response.retryRequired() && tryCount < 3) {
            tryCount++
            LOG.warn("Request ${request.url()} is not successful, $tryCount sec waiting [$tryCount retry]")
            Thread.sleep((tryCount * 1000).toLong())
            response = chain.proceed(request)
        }

        return response
    }
}

private fun xml(init: XMLStreamWriter.() -> Unit): String {
    val stringWriter = StringWriter()
    val xmlStreamWriter = XMLOutputFactory.newFactory().createXMLStreamWriter(stringWriter)
    init(xmlStreamWriter)
    xmlStreamWriter.flush()
    return stringWriter.toString()
}

private fun XMLStreamWriter.element(name: String, init: XMLStreamWriter.() -> Unit): XMLStreamWriter {
    this.writeStartElement(name)
    this.init()
    this.writeEndElement()
    return this
}

private fun XMLStreamWriter.attribute(name: String, value: String) = writeAttribute(name, value)

internal class TeamCityInstanceImpl(override val serverUrl: String,
                                    private val authMethod: String,
                                    private val basicAuthHeader: String?,
                                    logResponses: Boolean) : TeamCityInstance(), Experimental {
    override fun withLogResponses() = TeamCityInstanceImpl(serverUrl, authMethod, basicAuthHeader, true)

    private val restLog = LoggerFactory.getLogger(LOG.name + ".rest")

    private var client = OkHttpClient.Builder()
            .readTimeout(2, TimeUnit.MINUTES)
            .writeTimeout(2, TimeUnit.MINUTES)
            .connectTimeout(2, TimeUnit.MINUTES)
            .addInterceptor(RetryInterceptor())
            .also {
                it.readTimeout(60, SECONDS)
                it.writeTimeout(60, SECONDS)
            }
            .build()

    internal val service = RestAdapter.Builder()
            .setClient(Ok3Client(client))
            .setEndpoint("$serverUrl/$authMethod")
<<<<<<< HEAD
            .setLog({ restLog.debug(if (basicAuthHeader != null) it.replace(basicAuthHeader, "[REDACTED]") else it) })
=======
            .setLog({ RestLOG.debug(if (basicAuthHeader != null) it.replace(basicAuthHeader, "[REDACTED]") else it) })
>>>>>>> aecda404
            .setLogLevel(if (logResponses) retrofit.RestAdapter.LogLevel.FULL else retrofit.RestAdapter.LogLevel.HEADERS_AND_ARGS)
            .setRequestInterceptor({ request ->
                if (basicAuthHeader != null) {
                    request.addHeader("Authorization", "Basic $basicAuthHeader")
                }
            })
<<<<<<< HEAD
            .setErrorHandler({
                val responseText = try {
                    it.response.body.`in`().reader().use { it.readText() }
                } catch (t: Throwable) {
                    LOG.warn("Exception while reading error response text: ${t.message}", t)
                    ""
                }

                throw TeamCityConversationException("Failed to connect to ${it.url}: ${it.message} $responseText", it)
            })
=======
            .setErrorHandler({ throw TeamCityConversationException("Failed to connect to ${it.url}: ${it.message}", it) })
>>>>>>> aecda404
            .build()
            .create(TeamCityService::class.java)

    override fun builds(): BuildLocator = BuildLocatorImpl(this)

    override fun build(id: BuildId): Build = BuildImpl(service.build(id.stringId), true, this)

    override fun build(buildType: BuildConfigurationId, number: String): Build?
            = BuildLocatorImpl(this).fromConfiguration(buildType).withNumber(number).latest()

    override fun buildConfiguration(id: BuildConfigurationId):
            BuildConfiguration = BuildConfigurationImpl(service.buildConfiguration(id.stringId), this)

<<<<<<< HEAD
    override fun vcsRoots(): VcsRootLocator = VcsRootLocatorImpl(this)
=======
    override fun vcsRoots(): VcsRootLocator = VcsRootLocatorImpl(service, this)
>>>>>>> aecda404

    override fun vcsRoot(id: VcsRootId): VcsRoot = VcsRootImpl(service.vcsRoot(id.stringId), true, this)

    override fun project(id: ProjectId): Project = ProjectImpl(ProjectBean().let { it.id = id.stringId; it }, false, this)

    override fun rootProject(): Project = project(ProjectId("_Root"))

    override fun user(id: UserId): User = UserImpl(service.users("id:${id.stringId}"), true, this)

    override fun users(): UserLocator = UserLocatorImpl(this)

    override fun getWebUrl(projectId: ProjectId, branch: String?): String =
        getUserUrlPage(serverUrl, "project.html", projectId = projectId, branch = branch)

    override fun getWebUrl(buildConfigurationId: BuildConfigurationId, branch: String?): String =
        getUserUrlPage(serverUrl, "viewType.html", buildTypeId = buildConfigurationId, branch = branch)

    override fun getWebUrl(buildId: BuildId): String =
        getUserUrlPage(
                serverUrl, "viewLog.html",
                buildId = buildId
        )

    override fun getWebUrl(userId: UserId): String =
        getUserUrlPage(
                serverUrl, "admin/editUser.html",
                userId = userId
        )

    override fun getWebUrl(projectId: ProjectId, testId: TestId): String =
        getUserUrlPage(
                serverUrl, "project.html",
                projectId = projectId,
                testNameId = testId,
                tab = "testDetails"
        )

    override fun getWebUrl(queuedBuildId: QueuedBuildId): String =
        getUserUrlPage(serverUrl, "viewQueued.html", itemId = queuedBuildId)

    override fun getWebUrl(changeId: ChangeId, specificBuildConfigurationId: BuildConfigurationId?, includePersonalBuilds: Boolean?): String =
        getUserUrlPage(
                serverUrl, "viewModification.html",
                modId = changeId,
                buildTypeId = specificBuildConfigurationId,
                personal = includePersonalBuilds)

    override fun buildQueue(): BuildQueue = BuildQueueImpl(this)

    override fun buildResults(): BuildResults = BuildResultsImpl(service)

    override val experimental: Experimental
        get() = this

    override fun createProject(id: ProjectId, name: String, parentProjectId: ProjectId): Project {
        val projectXmlDescription = xml {
            element("newProjectDescription") {
                attribute("name", name)
                attribute("id", id.stringId)
                element("parentProject") {
                    attribute("locator", "id:${parentProjectId.stringId}")
                }
            }
        }

        val projectBean = service.createProject(TypedString(projectXmlDescription))
        return ProjectImpl(projectBean, true, this)
    }

    override fun createVcsRoot(id: VcsRootId, name: String, type: VcsRootType, parentProjectId: ProjectId, properties: Map<String, String>): VcsRoot {
        val vcsRootDescriptionXml = xml {
            element("vcs-root") {
                attribute("name", name)
                attribute("id", id.stringId)
                attribute("vcsName", type.stringType)

                element("project") {
                    attribute("id", parentProjectId.stringId)
                }

                element("properties") {
                    properties.entries.sortedBy { it.key }.forEach {
                        element("property") {
                            attribute("name", it.key)
                            attribute("value", it.value)
                        }
                    }
                }
            }
        }

        return createVcsRoot(vcsRootDescriptionXml)
    }

    override fun createVcsRoot(vcsRootDescriptionXml: String): VcsRoot {
        val vcsRootBean = service.createVcsRoot(TypedString(vcsRootDescriptionXml))
        return VcsRootImpl(vcsRootBean)
    }

    override fun createBuildType(buildTypeDescriptionXml: String): BuildConfiguration {
        val bean = service.createBuildType(TypedString(buildTypeDescriptionXml))
        return BuildConfigurationImpl(bean, this)
    }
}

private class UserLocatorImpl(private val instance: TeamCityInstanceImpl): UserLocator {
    private var id: UserId? = null
    private var username: String? = null

    override fun withId(id: UserId): UserLocator {
        this.id = id
        return this
    }

    override fun withUsername(name: String): UserLocator {
        this.username = name
        return this
    }

    override fun list(): List<User> {
        val idCopy = id
        val usernameCopy = username

        if (idCopy != null && usernameCopy != null) {
            throw IllegalArgumentException("UserLocator accepts only id or username, not both")
        }

        val locator = when {
            idCopy != null -> "id:${idCopy.stringId}"
            usernameCopy != null -> "username:$usernameCopy"
            else -> ""
        }

        return if (idCopy == null && usernameCopy == null) {
            instance.service.users().user.map { UserImpl(it, false, instance) }
        } else {
            val bean = instance.service.users(locator)
            listOf(UserImpl(bean, true, instance))
        }
    }
}

private class BuildLocatorImpl(private val instance: TeamCityInstanceImpl) : BuildLocator {
    private var buildConfigurationId: BuildConfigurationId? = null
    private var snapshotDependencyTo: BuildId? = null
    private var number: String? = null
    private var sinceDate: Date? = null
    private var status: BuildStatus? = BuildStatus.SUCCESS
    private var tags = ArrayList<String>()
    private var count: Int? = null
    private var branch: String? = null
    private var includeAllBranches = false
    private var pinnedOnly = false
    private var running: String? = null
    private var canceled: String? = null

    override fun fromConfiguration(buildConfigurationId: BuildConfigurationId): BuildLocatorImpl {
        this.buildConfigurationId = buildConfigurationId
        return this
    }

    override fun snapshotDependencyTo(buildId: BuildId): BuildLocator {
        this.snapshotDependencyTo = buildId
        return this
    }

    fun withNumber(buildNumber: String): BuildLocator {
        this.number = buildNumber
        return this
    }

    override fun withAnyStatus(): BuildLocator {
        status = null
        return this
    }

    override fun withStatus(status: BuildStatus): BuildLocator {
        this.status = status
        return this
    }

    override fun withRunning(running: RunningStatus): BuildLocator {
        this.running = when (running) {
            RunningStatus.ANY -> "any"
            RunningStatus.TRUE -> "true"
            RunningStatus.FALSE -> "false"
        }
        return this
    }

    override fun withCanceled(canceled: CanceledStatus): BuildLocator {
        this.canceled = when (canceled) {
            CanceledStatus.ANY -> "any"
            CanceledStatus.TRUE -> "true"
            CanceledStatus.FALSE -> "false"
        }
        return this
    }

    override fun withTag(tag: String): BuildLocator {
        tags.add(tag)
        return this
    }

    override fun withBranch(branch: String): BuildLocator {
        this.branch = branch
        return this
    }

    override fun sinceDate(date: Date): BuildLocator {
        this.sinceDate = date
        return this
    }

    override fun withAllBranches(): BuildLocator {
        if (branch != null) {
            LOG.warn("Branch is ignored because of #withAllBranches")
        }

        this.includeAllBranches = true
        return this
    }

    override fun limitResults(count: Int): BuildLocator {
        this.count = count
        return this
    }

    override fun latest(): Build? {
        return limitResults(1).list().firstOrNull()
    }

    override fun list(): Sequence<Build> {
        val count1 = count

        val parameters = listOfNotNull(
                buildConfigurationId?.stringId?.let { "buildType:$it" },
                snapshotDependencyTo?.stringId?.let { "snapshotDependency:(to:(id:$it))" },
                number?.let { "number:$it" },
                running?.let { "running:$it" },
                canceled?.let { "canceled:$it" },
                status?.name?.let { "status:$it" },
                if (!tags.isEmpty())
                    tags.joinToString(",", prefix = "tags:(", postfix = ")")
                else null,
                if (pinnedOnly) "pinned:true" else null,
                count1?.let { "count:$it" },

                sinceDate?.let {"sinceDate:${teamCityServiceDateFormat.get().format(sinceDate)}"},

                if (!includeAllBranches)
                    branch?.let { "branch:$it" }
                else
                    "branch:default:any"
        )

        if (parameters.isEmpty()) {
            throw IllegalArgumentException("At least one parameter should be specified")
        }

        val sequence = lazyPaging { start ->
            val buildLocator = parameters.plus("start:$start").joinToString(",")

            LOG.debug("Retrieving builds from ${instance.serverUrl} using query '$buildLocator'")
            val buildsBean = instance.service.builds(buildLocator = buildLocator)

            return@lazyPaging Page(
                    data = buildsBean.build.map { BuildImpl(it, false, instance) },
                    hasNextPage = buildsBean.nextHref.isNotBlank()
            )
        }

        return if (count1 != null) sequence.take(count1) else sequence
    }

    override fun pinnedOnly(): BuildLocator {
        this.pinnedOnly = true
        return this
    }
}

private class ProjectImpl(
        private val bean: ProjectBean,
        private val isFullProjectBean: Boolean,
        private val instance: TeamCityInstanceImpl) : Project {

    override fun getWebUrl(branch: String?): String = instance.getWebUrl(id, branch = branch)

    override val id: ProjectId
        get() = ProjectId(bean.id!!)

    override val name: String
        get() = bean.name ?: fullProjectBean.name!!

    override val archived: Boolean
        get() = bean.archived ?: fullProjectBean.archived ?: false

    override val parentProjectId: ProjectId?
        get() = (bean.parentProjectId ?: fullProjectBean.parentProjectId)?.let { ProjectId(it) }

    val fullProjectBean: ProjectBean by lazy {
        if (isFullProjectBean) bean else instance.service.project(id.stringId)
    }

    override fun fetchChildProjects(): List<Project> = fullProjectBean.projects!!.project.map { ProjectImpl(it, false, instance) }
    override fun fetchBuildConfigurations(): List<BuildConfiguration> = fullProjectBean.buildTypes!!.buildType.map { BuildConfigurationImpl(it, instance) }
    override fun fetchParameters(): List<Parameter> = fullProjectBean.parameters!!.property!!.map { ParameterImpl(it) }

    override fun setParameter(name: String, value: String) {
        LOG.info("Setting parameter $name=$value in ${bean.id}")
        instance.service.setProjectParameter(id.stringId, name, TypedString(value))
    }
}

private class BuildConfigurationImpl(private val bean: BuildTypeBean,
                                     private val instance: TeamCityInstanceImpl) : BuildConfiguration {
    override fun getWebUrl(branch: String?): String = instance.getWebUrl(id, branch = branch)

    override val name: String
        get() = bean.name!!

    override val projectId: ProjectId
        get() = ProjectId(bean.projectId!!)

    override val id: BuildConfigurationId
        get() = BuildConfigurationId(bean.id!!)

    override val paused: Boolean
        get() = bean.paused ?: false // TC won't return paused:false field

    override fun fetchBuildTags(): List<String> = instance.service.buildTypeTags(id.stringId).tag!!.map { it.name!! }

    override fun fetchFinishBuildTriggers(): List<FinishBuildTrigger> =
            instance.service.buildTypeTriggers(id.stringId)
                    .trigger
                    ?.filter { it.type == "buildDependencyTrigger" }
                    ?.map { FinishBuildTriggerImpl(it) }.orEmpty()

    override fun fetchArtifactDependencies(): List<ArtifactDependency> =
            instance.service
                    .buildTypeArtifactDependencies(id.stringId)
                    .`artifact-dependency`
                    ?.filter { it.disabled == false }
                    ?.map { ArtifactDependencyImpl(it, instance) }.orEmpty()

    override fun setParameter(name: String, value: String) {
        LOG.info("Setting parameter $name=$value in ${bean.id}")
        instance.service.setBuildTypeParameter(id.stringId, name, TypedString(value))
    }
}

<<<<<<< HEAD
private class VcsRootLocatorImpl(private val instance: TeamCityInstanceImpl) : VcsRootLocator {
    override fun list(): Sequence<VcsRoot> {
        return lazyPaging { start ->
            val locator = "start:$start"
            LOG.debug("Retrieving vcs roots from ${instance.serverUrl} using locator '$locator'")

            val vcsRootsBean = instance.service.vcsRoots(locator = locator)
            return@lazyPaging Page(
                    data = vcsRootsBean.`vcs-root`.map { VcsRootImpl(it) },
                    hasNextPage = vcsRootsBean.nextHref.isNotBlank()
            )
        }
=======
private class VcsRootLocatorImpl(private val service: TeamCityService,
                                 private val instance: TeamCityInstanceImpl) : VcsRootLocator {

    override fun list(): List<VcsRoot> {
        return service.vcsRoots().vcsRoot.map {VcsRootImpl(it, false, instance)}
>>>>>>> aecda404
    }
}

private class ChangeImpl(private val bean: ChangeBean,
                         private val instance: TeamCityInstanceImpl) : Change {
    override fun getWebUrl(specificBuildConfigurationId: BuildConfigurationId?, includePersonalBuilds: Boolean?): String = instance.getWebUrl(
            id, specificBuildConfigurationId = specificBuildConfigurationId,
            includePersonalBuilds = includePersonalBuilds)

    override val id: ChangeId
        get() = ChangeId(bean.id!!)

    override val version: String
        get() = bean.version!!

    override val username: String
        get() = bean.username!!

    override val user: User?
        get() = bean.user?.let { UserImpl(it, false, instance) }

    override val date: Date
        get() = teamCityServiceDateFormat.get().parse(bean.date!!)

    override val comment: String
        get() = bean.comment!!

    override fun toString() =
            "id=$id, version=$version, username=$username, user=$user, date=$date, comment=$comment"
}

private class UserImpl(private val bean: UserBean,
                       private val isFullBuildBean: Boolean,
                       private val instance: TeamCityInstanceImpl) : User {
    override val email: String?
        get() = bean.email ?: fullUserBean.email

    override val id: UserId
        get() = UserId(bean.id!!)

    override val username: String
        get() = bean.username ?: fullUserBean.username!!

    override val name: String
        get() = bean.name ?: fullUserBean.name!!

    override fun getWebUrl(): String = instance.getWebUrl(id)

    val fullUserBean: UserBean by lazy {
        if (isFullBuildBean) bean else instance.service.users("id:${id.stringId}")
    }

    override fun toString(): String {
        return "User(id=${id.stringId}, username=$username)"
    }

    override fun equals(other: Any?): Boolean {
        if (this === other) return true
        if (javaClass != other?.javaClass) return false

        return id == (other as UserImpl).id && instance == other.instance
    }

    override fun hashCode(): Int = id.stringId.hashCode()
}

private class PinInfoImpl(bean: PinInfoBean, instance: TeamCityInstanceImpl) : PinInfo {
    override val user = UserImpl(bean.user!!, false, instance)
    override val time = teamCityServiceDateFormat.get().parse(bean.timestamp!!)!!
}

private class TriggeredImpl(private val bean: TriggeredBean,
                            private val instance: TeamCityInstanceImpl) : TriggeredInfo {
    override val user: User?
        get() = if (bean.user != null) UserImpl(bean.user!!, false, instance) else null
    override val build: Build?
        get() = if (bean.build != null) BuildImpl(bean.build, false, instance) else null
}

private class BuildCanceledInfoImpl(private val bean: BuildCanceledBean,
                                    private val instance: TeamCityInstanceImpl) : BuildCanceledInfo {
    override val user: User?
        get() = if (bean.user != null) UserImpl(bean.user!!, false, instance) else null
    override val cancelDate: Date
        get() = teamCityServiceDateFormat.get().parse(bean.timestamp!!)!!
}

private class ParameterImpl(private val bean: ParameterBean) : Parameter {
    override val name: String
        get() = bean.name!!

    override val value: String
        get() = bean.value!!

    override val own: Boolean
        get() = bean.own!!
}

private class FinishBuildTriggerImpl(private val bean: TriggerBean) : FinishBuildTrigger {
    override val initiatedBuildConfiguration: BuildConfigurationId
        get() = BuildConfigurationId(bean.properties?.property?.find { it.name == "dependsOn" }?.value!!)

    override val afterSuccessfulBuildOnly: Boolean
        get() = bean.properties?.property?.find { it.name == "afterSuccessfulBuildOnly" }?.value?.toBoolean() ?: false

    private val branchPatterns: List<String>
        get() = bean.properties
                    ?.property
                    ?.find { it.name == "branchFilter" }
                    ?.value
                    ?.split(" ").orEmpty()

    override val includedBranchPatterns: Set<String>
        get() = branchPatterns.filter { !it.startsWith("-:") }.mapTo(HashSet()) { it.substringAfter(":") }

    override val excludedBranchPatterns: Set<String>
        get() = branchPatterns.filter { it.startsWith("-:") }.mapTo(HashSet()) { it.substringAfter(":") }
}

private class ArtifactDependencyImpl(private val bean: ArtifactDependencyBean,
                                     private val instance: TeamCityInstanceImpl) : ArtifactDependency {

    override val dependsOnBuildConfiguration: BuildConfiguration
        get() = BuildConfigurationImpl(bean.`source-buildType`, instance)

    override val branch: String?
        get () = findPropertyByName("revisionBranch")

    override val artifactRules: List<ArtifactRule>
        get() = findPropertyByName("pathRules")!!.split(' ').map { ArtifactRuleImpl(it) }

    override val cleanDestinationDirectory: Boolean
        get() = findPropertyByName("cleanDestinationDirectory")!!.toBoolean()

    private fun findPropertyByName(name: String): String? {
        return bean.properties?.property?.find { it.name == name }?.value
    }
}

private class BuildProblemImpl(private val bean: BuildProblemBean) : BuildProblem {
    override val id: BuildProblemId
        get() = BuildProblemId(bean.id!!)
    override val type: BuildProblemType
        get() = BuildProblemType(bean.type!!)
    override val identity: String
        get() = bean.identity!!

    override fun toString(): String =
        "BuildProblem(id=${id.stringId},type=$type,identity=$identity)"
}

private class BuildProblemOccurrenceImpl(private val bean: BuildProblemOccurrenceBean,
                                         private val instance: TeamCityInstanceImpl) : BuildProblemOccurrence {
    override val buildProblem: BuildProblem
        get() = BuildProblemImpl(bean.problem!!)
    override val build: Build
        get() = BuildImpl(bean.build!!, false, instance)
    override val details: String
        get() = bean.details ?: ""
    override val additionalData: String?
        get() = bean.additionalData

    override fun toString(): String =
        "BuildProblemOccurrence(build=${build.id},problem=$buildProblem,details=$details,additionalData=$additionalData)"
}

internal class ArtifactRuleImpl(private val pathRule: String) : ArtifactRule {
    override val include: Boolean
        get() = !pathRule.startsWith("-:")

    override val sourcePath: String
        get() = pathRule.substringBefore("=>").substringBefore("!").substringAfter(":")

    override val archivePath: String?
        get() = pathRule.substringBefore("=>").substringAfter("!", "").let { if (it != "") it else null }

    override val destinationPath: String?
        get() = pathRule.substringAfter("=>", "").let { if (it != "") it else null }
}

private class RevisionImpl(private val bean: RevisionBean) : Revision {
    override val version: String
        get() = bean.version!!

    override val vcsBranchName: String
        get() = bean.vcsBranchName!!

    override val vcsRootInstance: VcsRootInstance
        get() = VcsRootInstanceImpl(bean.`vcs-root-instance`!!)
}

private data class BranchImpl(
        override val name: String?,
        override val isDefault: Boolean) : Branch

private data class Page<out T>(val data: List<T>, val hasNextPage: Boolean)

private fun <T> lazyPaging(nextPage: (Int) -> Page<T>): Sequence<T> {
    data class PageSeq(val nextStart: Int, val hasNext: Boolean, val data: List<T>?)

    return generateSequence(PageSeq(0, true, null), { prev ->
        if (!prev.hasNext) return@generateSequence null

        val data = nextPage(prev.nextStart)
        return@generateSequence PageSeq(
                nextStart = prev.nextStart + data.data.size,
                hasNext = data.hasNextPage,
                data = data.data)
    }).mapNotNull { it.data }.flatten()
}

private fun String?.isNotBlank(): Boolean = this != null && !this.isBlank()

private class BuildImpl(private val bean: BuildBean,
                        private val isFullBuildBean: Boolean,
                        private val instance: TeamCityInstanceImpl) : Build {
    override fun getWebUrl(): String = instance.getWebUrl(id)

    override val id: BuildId
        get() = BuildId(bean.id!!)

    override val buildTypeId: BuildConfigurationId
        get() = BuildConfigurationId(bean.buildTypeId!!)

    override val buildNumber: String
        get() = bean.number!!

    override val status: BuildStatus?
        get() = bean.status

    override val state: BuildState
        get() = try {
            val state = bean.state ?: fullBuildBean.state!!
            BuildState.valueOf(state.toUpperCase())
        } catch (e: IllegalArgumentException) {
            BuildState.UNKNOWN
        }

    override val branch: Branch
        get() = BranchImpl(bean.branchName, bean.isDefaultBranch ?: (bean.branchName == null))

    override val name: String by lazy {
        if (isFullBuildBean) bean.buildType!!.name!! else instance.buildConfiguration(buildTypeId).name
    }

    val fullBuildBean: BuildBean by lazy {
        if (isFullBuildBean) bean else instance.service.build(id.stringId)
    }

    override fun toString(): String {
        return "Build{id=$id, buildTypeId=$buildTypeId, buildNumber=$buildNumber, status=$status, branch=$branch}"
    }

    override val canceledInfo: BuildCanceledInfo?
        get() = fullBuildBean.canceledInfo?.let { BuildCanceledInfoImpl(it, instance) }

    override fun fetchStatusText(): String? = fullBuildBean.statusText
    override fun fetchQueuedDate(): Date = teamCityServiceDateFormat.get().parse(fullBuildBean.queuedDate!!)
    override fun fetchStartDate(): Date? = fullBuildBean.startDate?.let { teamCityServiceDateFormat.get().parse(it) }
    override fun fetchFinishDate(): Date? = fullBuildBean.finishDate?.let { teamCityServiceDateFormat.get().parse(it) }
    override fun fetchPinInfo() = fullBuildBean.pinInfo?.let { PinInfoImpl(it, instance) }
    override fun fetchTriggeredInfo() = fullBuildBean.triggered?.let { TriggeredImpl(it, instance) }

    override fun fetchTests(status: TestStatus?): Sequence<TestOccurrence> = lazyPaging { start ->
        val statusLocator = when (status) {
            null -> ""
            TestStatus.FAILED -> ",status:FAILURE"
            TestStatus.SUCCESSFUL -> ",status:SUCCESS"
            TestStatus.IGNORED -> ",ignored:true"
            TestStatus.UNKNOWN -> error("Unsupported filter by test status UNKNOWN")
        }

        val occurrencesBean = instance.service.tests(
                locator = "build:(id:${id.stringId}),start:$start$statusLocator",
                fields = TestOccurrenceBean.filter)

        return@lazyPaging Page(
                data = occurrencesBean.testOccurrence.map { TestOccurrenceImpl(it) },
                hasNextPage = occurrencesBean.nextHref.isNotBlank()
        )
    }

    override fun fetchBuildProblems(): Sequence<BuildProblemOccurrence> = lazyPaging { start ->
        val occurrencesBean = instance.service.problemOccurrences(
                locator = "build:(id:${id.stringId}),start:$start",
                fields = "\$long,problemOccurrence(\$long)")
        return@lazyPaging Page(
                data = occurrencesBean.problemOccurrence.map { BuildProblemOccurrenceImpl(it, instance) },
                hasNextPage = occurrencesBean.nextHref.isNotBlank()
        )
    }

    override fun fetchParameters(): List<Parameter> = fullBuildBean.properties!!.property!!.map { ParameterImpl(it) }

    override fun fetchRevisions(): List<Revision> = fullBuildBean.revisions!!.revision!!.map { RevisionImpl(it) }

    override fun fetchChanges(): List<Change> = instance.service.changes(
            "build:${id.stringId}",
            "change(id,version,username,user,date,comment)")
            .change!!.map { ChangeImpl(it, instance) }

    override fun addTag(tag: String) {
        LOG.info("Adding tag $tag to build $buildNumber (id:${id.stringId})")
        instance.service.addTag(id.stringId, TypedString(tag))
    }

    override fun pin(comment: String) {
        LOG.info("Pinning build $buildNumber (id:${id.stringId})")
        instance.service.pin(id.stringId, TypedString(comment))
    }

    override fun unpin(comment: String) {
        LOG.info("Unpinning build $buildNumber (id:${id.stringId})")
        instance.service.unpin(id.stringId, TypedString(comment))
    }

    override fun getArtifacts(parentPath: String, recursive: Boolean, hidden: Boolean): List<BuildArtifact> {
        val locator = "recursive:$recursive,hidden:$hidden"
        val fields = "file(${ArtifactFileBean.FIELDS})"
        return instance.service.artifactChildren(id.stringId, parentPath, locator, fields).file
                .filter { it.fullName != null && it.modificationTime != null }
                .map { BuildArtifactImpl(this, it.name!!, it.fullName!!, it.size, teamCityServiceDateFormat.get().parse(it.modificationTime!!)) }
    }

    override fun findArtifact(pattern: String, parentPath: String): BuildArtifact {
        val list = getArtifacts(parentPath)
        val regexp = convertToJavaRegexp(pattern)
        val result = list.filter { regexp.matches(it.name) }
        if (result.isEmpty()) {
            val available = list.joinToString(",") { it.name }
            throw TeamCityQueryException("Artifact $pattern not found in build $buildNumber. Available artifacts: $available.")
        }
        if (result.size > 1) {
            val names = result.joinToString(",") { it.name }
            throw TeamCityQueryException("Several artifacts matching $pattern are found in build $buildNumber: $names.")
        }
        return result.first()
    }

    override fun downloadArtifacts(pattern: String, outputDir: File) {
        val list = getArtifacts(recursive = true)
        val regexp = convertToJavaRegexp(pattern)
        val matched = list.filter { regexp.matches(it.fullName) }
        if (matched.isEmpty()) {
            val available = list.joinToString(",") { it.fullName }
            throw TeamCityQueryException("No artifacts matching $pattern are found in build $buildNumber. Available artifacts: $available.")
        }
        outputDir.mkdirs()
        matched.forEach {
            it.download(File(outputDir, it.name))
        }
    }

    override fun downloadArtifact(artifactPath: String, output: File) {
        LOG.info("Downloading artifact '$artifactPath' from build $buildNumber (id:${id.stringId}) to $output")

<<<<<<< HEAD
        output.parentFile.mkdirs()
        FileOutputStream(output).use {
            downloadArtifactImpl(artifactPath, it)
        }

        LOG.debug("Artifact '$artifactPath' from build $buildNumber (id:${id.stringId}) downloaded to $output")
    }

    override fun downloadArtifact(artifactPath: String, output: OutputStream) {
        LOG.info("Downloading artifact '$artifactPath' from build $buildNumber (id:${id.stringId}) to $output")

        downloadArtifactImpl(artifactPath, output)

        LOG.debug("Artifact '$artifactPath' from build $buildNumber (id:${id.stringId}) downloaded to $output")
    }

    private fun downloadArtifactImpl(artifactPath: String, output: OutputStream) {
        val response = instance.service.artifactContent(id.stringId, artifactPath)
        val input = response.body.`in`()
        BufferedOutputStream(output).use {
            input.copyTo(it)
        }
=======
        val response = instance.service.artifactContent(id.stringId, artifactPath)
        saveToFile(response, output)

        LOG.debug("Artifact '$artifactPath' from build $buildNumber (id:${id.stringId}) downloaded to $output")
>>>>>>> aecda404
    }

    override fun downloadBuildLog(output: File) {
        LOG.info("Downloading build log from build $buildNumber (id:${id.stringId}) to $output")

        val response = instance.service.buildLog(id.stringId)
        saveToFile(response, output)

        LOG.debug("Build log from build $buildNumber (id:${id.stringId}) downloaded to $output")
    }
}

private class QueuedBuildImpl(private val bean: QueuedBuildBean, private val instance: TeamCityInstanceImpl) : QueuedBuild {
    override val id: QueuedBuildId
        get() = QueuedBuildId(bean.id!!)

    override val buildTypeId: BuildConfigurationId
        get() = BuildConfigurationId(bean.buildTypeId!!)

    override val status: QueuedBuildStatus
        get() = when (bean.state!!) {
            "queued" -> QueuedBuildStatus.QUEUED
            "finished" -> QueuedBuildStatus.FINISHED
            else -> error("Unknown queued build status: " + bean.state)
        }

    override val branch: Branch
        get() = object : Branch {
            override val isDefault: Boolean
                get() = bean.defaultBranch ?: name == null

            override val name: String?
                get() = bean.branchName
        }

    override fun getWebUrl(): String = instance.getWebUrl(id)

    override fun toString(): String {
        return "QueuedBuild{id=${id.stringId}, typeId=${buildTypeId.stringId}, state=$status, branch=${branch.name}, branchIsDefault=${branch.isDefault}"
    }
}

private class VcsRootImpl(private val bean: VcsRootBean,
                          private val isFullVcsRootBean: Boolean,
                          private val instance: TeamCityInstanceImpl) : VcsRoot {

    override val id: VcsRootId
        get() = VcsRootId(bean.id!!)

    override val name: String
        get() = bean.name!!

    val fullVcsRootBean: VcsRootBean by lazy {
        if (isFullVcsRootBean) bean else instance.service.vcsRoot(id.stringId)
    }

    fun fetchNameValueProperties(): List<NameValueProperty> = fullVcsRootBean.properties!!.property!!.map { NameValueProperty(it) }

    override fun getUrl(): String? = getNameValueProperty(fetchNameValueProperties(), "url")
    override fun getDefaultBranch(): String? = getNameValueProperty(fetchNameValueProperties(), "branch")
}

<<<<<<< HEAD
=======
private class VcsRootInstanceImpl(private val bean: VcsRootInstanceBean) : VcsRootInstance {
    override val vcsRootId: VcsRootId
        get() = VcsRootId(bean.`vcs-root-id`!!)

    override val name: String
        get() = bean.name!!
}

private class NameValueProperty(private val bean: NameValuePropertyBean) {
    val name: String
        get() = bean.name!!

    val value: String?
        get() = bean.value
}

>>>>>>> aecda404
private class BuildArtifactImpl(
        private val build: Build,
        override val name: String,
        override val fullName: String,
        override val size: Long?,
        override val modificationTime: Date) : BuildArtifact {
    override fun download(output: File) {
        build.downloadArtifact(fullName, output)
<<<<<<< HEAD
    }
}

private class BuildQueueImpl(private val instance: TeamCityInstanceImpl): BuildQueue {
    override fun triggerBuild(buildTypeId: BuildConfigurationId,
                     parameters: Map<String, String>?,
                     queueAtTop: Boolean?,
                     cleanSources: Boolean?,
                     rebuildAllDependencies: Boolean?,
                     comment: String?,
                     logicalBranchName: String?,
                     personal: Boolean?): BuildId {
        val request = TriggerBuildRequestBean()

        request.buildType = BuildTypeBean().apply { id = buildTypeId.stringId }
        request.branchName = logicalBranchName
        comment?.let { commentText -> request.comment = CommentBean().apply { text = commentText } }
        request.personal = personal
        request.triggeringOptions = TriggeringOptionsBean().apply {
            this.cleanSources = cleanSources
            this.rebuildAllDependencies = rebuildAllDependencies
            this.queueAtTop = queueAtTop
        }
        parameters?.let {
            val parametersBean = ParametersBean(it.map { ParameterBean(it.key, it.value) })
            request.properties = parametersBean
        }

        val triggeredBuildBean = instance.service.triggerBuild(request)
        return BuildId(triggeredBuildBean.id!!.toString())
    }

    override fun cancelBuild(id: BuildId, comment: String, reAddIntoQueue: Boolean) {
        val request = BuildCancelRequestBean()
        request.comment = comment
        request.readdIntoQueue = reAddIntoQueue
        instance.service.cancelBuild(id.stringId, request)
    }

    override fun queuedBuilds(projectId: ProjectId?): List<QueuedBuild> {
        val locator = if (projectId == null) null else "project:${projectId.stringId}"
        return instance.service.queuedBuilds(locator).build.map { QueuedBuildImpl(it, instance) }
    }
}

private class BuildResultsImpl(private val service: TeamCityService): BuildResults {
    override fun tests(id: BuildId) {
        service.tests("build:${id.stringId}")
    }
}

private class TestOccurrenceImpl(bean: TestOccurrenceBean): TestOccurrence {
    override val name = bean.name!!

    override val status = when {
        bean.ignored == true -> TestStatus.IGNORED
        bean.status == "FAILURE" -> TestStatus.FAILED
        bean.status == "SUCCESS" -> TestStatus.SUCCESSFUL
        else -> TestStatus.UNKNOWN
=======
>>>>>>> aecda404
    }

    override val duration = bean.duration ?: 1L

    override val details = when (status) {
        TestStatus.IGNORED -> bean.ignoreDetails
        TestStatus.FAILED -> bean.details
        else -> null
    } ?: ""

    override val ignored: Boolean = bean.ignored ?: false

    override val currentlyMuted: Boolean = bean.currentlyMuted ?: false

    override val muted: Boolean = bean.muted ?: false

    override val buildId: BuildId = BuildId(bean.build!!.id!!)

    override val testId: TestId = TestId(bean.test!!.id!!)

    override fun toString() = "Test(name=$name, status=$status, duration=$duration, details=$details)"
}

private fun getNameValueProperty(properties: List<NameValueProperty>, name: String): String? = properties.filter { it.name == name}.single().value

private fun convertToJavaRegexp(pattern: String): Regex {
    return pattern.replace(".", "\\.").replace("*", ".*").replace("?", ".").toRegex()
}

private fun String.urlencode(): String = URLEncoder.encode(this, "UTF-8")

private fun getUserUrlPage(serverUrl: String,
                           pageName: String,
                           tab: String? = null,
                           projectId: ProjectId? = null,
                           buildId: BuildId? = null,
                           testNameId: TestId? = null,
                           userId: UserId? = null,
                           itemId: QueuedBuildId? = null,
                           modId: ChangeId? = null,
                           personal: Boolean? = null,
                           buildTypeId: BuildConfigurationId? = null,
                           branch: String? = null): String {
    val params = mutableListOf<String>()

    tab?.let { params.add("tab=" + tab.urlencode()) }
    projectId?.let { params.add("projectId=" + projectId.stringId.urlencode()) }
    buildId?.let { params.add("buildId=" + buildId.stringId.urlencode()) }
    testNameId?.let { params.add("testNameId=" + testNameId.stringId.urlencode()) }
    userId?.let { params.add("userId=" + userId.stringId.urlencode()) }
    modId?.let { params.add("modId=" + modId.stringId.urlencode()) }
    itemId?.let { params.add("itemId=" + itemId.stringId.urlencode()) }
    personal?.let { params.add("personal=" + if (personal) "true" else "false") }
    buildTypeId?.let { params.add("buildTypeId=" + buildTypeId.stringId.urlencode()) }
    branch?.let { params.add("branch=" + branch.urlencode()) }

    return "$serverUrl/$pageName" +
            if (params.isNotEmpty()) "?${params.joinToString("&")}" else ""
}

private fun saveToFile(response: retrofit.client.Response, file: File) {
    file.parentFile.mkdirs()
    val input = response.body.`in`()
    BufferedOutputStream(FileOutputStream(file)).use {
        input.copyTo(it)
    }
}<|MERGE_RESOLUTION|>--- conflicted
+++ resolved
@@ -15,13 +15,10 @@
 import java.net.HttpURLConnection
 import java.text.SimpleDateFormat
 import java.util.*
-<<<<<<< HEAD
 import java.util.concurrent.TimeUnit
 import javax.xml.stream.XMLOutputFactory
 import javax.xml.stream.XMLStreamWriter
-=======
 import java.util.concurrent.TimeUnit.SECONDS
->>>>>>> aecda404
 
 private val LOG = LoggerFactory.getLogger("teamcity-rest-client")
 
@@ -109,18 +106,13 @@
     internal val service = RestAdapter.Builder()
             .setClient(Ok3Client(client))
             .setEndpoint("$serverUrl/$authMethod")
-<<<<<<< HEAD
             .setLog({ restLog.debug(if (basicAuthHeader != null) it.replace(basicAuthHeader, "[REDACTED]") else it) })
-=======
-            .setLog({ RestLOG.debug(if (basicAuthHeader != null) it.replace(basicAuthHeader, "[REDACTED]") else it) })
->>>>>>> aecda404
             .setLogLevel(if (logResponses) retrofit.RestAdapter.LogLevel.FULL else retrofit.RestAdapter.LogLevel.HEADERS_AND_ARGS)
             .setRequestInterceptor({ request ->
                 if (basicAuthHeader != null) {
                     request.addHeader("Authorization", "Basic $basicAuthHeader")
                 }
             })
-<<<<<<< HEAD
             .setErrorHandler({
                 val responseText = try {
                     it.response.body.`in`().reader().use { it.readText() }
@@ -131,9 +123,6 @@
 
                 throw TeamCityConversationException("Failed to connect to ${it.url}: ${it.message} $responseText", it)
             })
-=======
-            .setErrorHandler({ throw TeamCityConversationException("Failed to connect to ${it.url}: ${it.message}", it) })
->>>>>>> aecda404
             .build()
             .create(TeamCityService::class.java)
 
@@ -147,11 +136,7 @@
     override fun buildConfiguration(id: BuildConfigurationId):
             BuildConfiguration = BuildConfigurationImpl(service.buildConfiguration(id.stringId), this)
 
-<<<<<<< HEAD
     override fun vcsRoots(): VcsRootLocator = VcsRootLocatorImpl(this)
-=======
-    override fun vcsRoots(): VcsRootLocator = VcsRootLocatorImpl(service, this)
->>>>>>> aecda404
 
     override fun vcsRoot(id: VcsRootId): VcsRoot = VcsRootImpl(service.vcsRoot(id.stringId), true, this)
 
@@ -503,7 +488,6 @@
     }
 }
 
-<<<<<<< HEAD
 private class VcsRootLocatorImpl(private val instance: TeamCityInstanceImpl) : VcsRootLocator {
     override fun list(): Sequence<VcsRoot> {
         return lazyPaging { start ->
@@ -516,13 +500,6 @@
                     hasNextPage = vcsRootsBean.nextHref.isNotBlank()
             )
         }
-=======
-private class VcsRootLocatorImpl(private val service: TeamCityService,
-                                 private val instance: TeamCityInstanceImpl) : VcsRootLocator {
-
-    override fun list(): List<VcsRoot> {
-        return service.vcsRoots().vcsRoot.map {VcsRootImpl(it, false, instance)}
->>>>>>> aecda404
     }
 }
 
@@ -879,7 +856,6 @@
     override fun downloadArtifact(artifactPath: String, output: File) {
         LOG.info("Downloading artifact '$artifactPath' from build $buildNumber (id:${id.stringId}) to $output")
 
-<<<<<<< HEAD
         output.parentFile.mkdirs()
         FileOutputStream(output).use {
             downloadArtifactImpl(artifactPath, it)
@@ -898,16 +874,13 @@
 
     private fun downloadArtifactImpl(artifactPath: String, output: OutputStream) {
         val response = instance.service.artifactContent(id.stringId, artifactPath)
+        saveToFile(response, output)
+
+        LOG.debug("Artifact '$artifactPath' from build $buildNumber (id:${id.stringId}) downloaded to $output")
         val input = response.body.`in`()
         BufferedOutputStream(output).use {
             input.copyTo(it)
         }
-=======
-        val response = instance.service.artifactContent(id.stringId, artifactPath)
-        saveToFile(response, output)
-
-        LOG.debug("Artifact '$artifactPath' from build $buildNumber (id:${id.stringId}) downloaded to $output")
->>>>>>> aecda404
     }
 
     override fun downloadBuildLog(output: File) {
@@ -970,8 +943,6 @@
     override fun getDefaultBranch(): String? = getNameValueProperty(fetchNameValueProperties(), "branch")
 }
 
-<<<<<<< HEAD
-=======
 private class VcsRootInstanceImpl(private val bean: VcsRootInstanceBean) : VcsRootInstance {
     override val vcsRootId: VcsRootId
         get() = VcsRootId(bean.`vcs-root-id`!!)
@@ -980,6 +951,12 @@
         get() = bean.name!!
 }
 
+private class BuildArtifactImpl(
+        private val build: Build,
+        override val name: String,
+        override val fullName: String,
+        override val size: Long?,
+        override val modificationTime: Date) : BuildArtifact {
 private class NameValueProperty(private val bean: NameValuePropertyBean) {
     val name: String
         get() = bean.name!!
@@ -988,7 +965,6 @@
         get() = bean.value
 }
 
->>>>>>> aecda404
 private class BuildArtifactImpl(
         private val build: Build,
         override val name: String,
@@ -997,7 +973,6 @@
         override val modificationTime: Date) : BuildArtifact {
     override fun download(output: File) {
         build.downloadArtifact(fullName, output)
-<<<<<<< HEAD
     }
 }
 
@@ -1040,8 +1015,11 @@
     override fun queuedBuilds(projectId: ProjectId?): List<QueuedBuild> {
         val locator = if (projectId == null) null else "project:${projectId.stringId}"
         return instance.service.queuedBuilds(locator).build.map { QueuedBuildImpl(it, instance) }
-    }
-}
+        build.downloadArtifact(fullName, output)
+    }
+}
+
+private fun getNameValueProperty(properties: List<NameValueProperty>, name: String): String? = properties.filter { it.name == name}.single().value
 
 private class BuildResultsImpl(private val service: TeamCityService): BuildResults {
     override fun tests(id: BuildId) {
@@ -1057,8 +1035,6 @@
         bean.status == "FAILURE" -> TestStatus.FAILED
         bean.status == "SUCCESS" -> TestStatus.SUCCESSFUL
         else -> TestStatus.UNKNOWN
-=======
->>>>>>> aecda404
     }
 
     override val duration = bean.duration ?: 1L
@@ -1081,8 +1057,6 @@
 
     override fun toString() = "Test(name=$name, status=$status, duration=$duration, details=$details)"
 }
-
-private fun getNameValueProperty(properties: List<NameValueProperty>, name: String): String? = properties.filter { it.name == name}.single().value
 
 private fun convertToJavaRegexp(pattern: String): Regex {
     return pattern.replace(".", "\\.").replace("*", ".*").replace("?", ".").toRegex()
